<%! from django.utils.translation import ugettext as _ %>
<section class="container peer-grading-container">
    <div class="peer-grading" data-ajax-url="${ajax_url}" data-location="${problem_location}" data-use-single-location="${use_single_location}">
        <div class="error-container"></div>

        <section class="content-panel">
        <div class="instructions-panel">
            <div class="calibration-panel">
              <h3>${_("Learning to Grade")}</h3>
            </div>
            <div class="grading-panel">
                <h3>${_("Peer Grading")}</h3>
            </div>
        </div>

        <div class="prompt-wrapper">
            <h2>${_('Prompt')} <a href="#" class="question-header">${_('(Hide)')}</a></h2>
            <div class="prompt-information-container">
                <section>
                <div class="prompt-container">
                </div>
            </section>
            </div>

        </div>


<<<<<<< HEAD
    <section class="grading-wrapper" data-graded="${count_graded}" data-required="${count_required}">
    <h2>Student Response</h2>
=======
    <section class="grading-wrapper">
    <h2>${_("Student Response")}</h2>
>>>>>>> 7bf73422

    <div class="grading-message">
    </div>
    
    <div class="grading-container">
        <div class="submission-wrapper">
            <h3></h3>
            <div class="submission-container">
            </div>
            <input type="hidden" name="submission-key" value="" />
            <input type="hidden" name="essay-id" value="" />
        </div>
        <div class="evaluation">
          <p class="rubric-selection-container"></p>
          <p class="score-selection-container">
          </p>
          <h3>${_("Written Feedback")}</h3>
          <p>${_("Please include some written feedback as well.")}</p>
          <textarea name="feedback" placeholder="Feedback for student"
                    class="feedback-area" cols="70" ></textarea>
<<<<<<< HEAD
          <div class="flag-student-container"> This submission has explicit or offensive content : <input type="checkbox" class="flag-checkbox" value="student_is_flagged"> </div>
          <div class="answer-unknown-container"> I am uncomfortable with my choices above : <input type="checkbox" class="answer-unknown-checkbox" value="answer_is_unknown"></div>
=======
                  <div class="flag-student-container"> ${_("This submission has explicit or pornographic content : ")}<input type="checkbox" class="flag-checkbox" value="student_is_flagged"> </div>
                  <div class="answer-unknown-container"> ${_("I do not know how to grade this question : ")}<input type="checkbox" class="answer-unknown-checkbox" value="answer_is_unknown"></div>
>>>>>>> 7bf73422
        </div>


        <div class="submission">
          <input type="button" value="${_("Submit")}" class="submit-button" name="show"/>
        </div>

    </div>

    </section>
    </section>
    <!-- Calibration feedback: Shown after a calibration is sent -->
    <section class="calibration-feedback">
    <h2>${_("How did I do?")}</h2>
    <div class="calibration-feedback-wrapper">
    </div>
    <input type="button" class="calibration-feedback-button" value="${_("Continue")}" name="calibration-feedback-button" />
    </section>

    <!-- Interstitial Page: Shown between calibration and grading steps -->
    <section class="interstitial-page">
        <h1>${_("Ready to grade!")}</h1>
        <p>${_("You have finished learning to grade, which means that you are now ready to start grading.")}</p>
        <input type="button" class="interstitial-page-button" value="${_("Start Grading!")}" name="interstitial-page-button" />
    </section>

    <!-- Calibration Interstitial Page: Shown before calibration -->
    <section class="calibration-interstitial-page">
        <h1>${_("Learning to grade")}</h1>
        <p>${_("You have not yet finished learning to grade this problem.")}</p>
        <p>${_("You will now be shown a series of instructor-scored essays, and will be asked to score them yourself.")}</p>
        <p>${_("Once you can score the essays similarly to an instructor, you will be ready to grade your peers.")}</p>
        <input type="button" class="calibration-interstitial-page-button" value="${_("Start learning to grade")}" name="calibration-interstitial-page-button" />
    </section>

    <!-- Flag submission confirmation dialog -->
    <section class="flag-submission-confirmation">
<<<<<<< HEAD
        <h4> Are you sure that you want to flag this submission?</h4>
        <p>You are about to flag a submission. You should only flag a submission that contains explicit or offensive content. If the submission is not addressed to the question or is incorrect, you should give it a score of zero and accompanying feedback instead of flagging it.</p>
=======
        <h4>${_("Are you sure that you want to flag this submission?")}</h4>
        <p>
        ${_("You are about to flag a submission. You should only flag a submission that contains explicit or offensive content. If the submission is not addressed to the question or is incorrect, you should give it a score of zero and accompanying feedback instead of flagging it.")}
        </p>
>>>>>>> 7bf73422
        <div>
          <input type="button" class="flag-submission-removal-button" value="${_("Remove Flag")}" name="calibration-interstitial-page-button" />
        <input type="button" class="flag-submission-confirmation-button" value="${_("Keep Flag")}" name="calibration-interstitial-page-button" />
        </div>
    </section>


    <input type="button" value="${_("Go Back")}" class="action-button" name="back" />
    </div>
</section><|MERGE_RESOLUTION|>--- conflicted
+++ resolved
@@ -25,13 +25,8 @@
         </div>
 
 
-<<<<<<< HEAD
     <section class="grading-wrapper" data-graded="${count_graded}" data-required="${count_required}">
-    <h2>Student Response</h2>
-=======
-    <section class="grading-wrapper">
     <h2>${_("Student Response")}</h2>
->>>>>>> 7bf73422
 
     <div class="grading-message">
     </div>
@@ -52,13 +47,8 @@
           <p>${_("Please include some written feedback as well.")}</p>
           <textarea name="feedback" placeholder="Feedback for student"
                     class="feedback-area" cols="70" ></textarea>
-<<<<<<< HEAD
-          <div class="flag-student-container"> This submission has explicit or offensive content : <input type="checkbox" class="flag-checkbox" value="student_is_flagged"> </div>
-          <div class="answer-unknown-container"> I am uncomfortable with my choices above : <input type="checkbox" class="answer-unknown-checkbox" value="answer_is_unknown"></div>
-=======
-                  <div class="flag-student-container"> ${_("This submission has explicit or pornographic content : ")}<input type="checkbox" class="flag-checkbox" value="student_is_flagged"> </div>
-                  <div class="answer-unknown-container"> ${_("I do not know how to grade this question : ")}<input type="checkbox" class="answer-unknown-checkbox" value="answer_is_unknown"></div>
->>>>>>> 7bf73422
+                  <div class="flag-student-container"> ${_("This submission has explicit or offensive content : ")}<input type="checkbox" class="flag-checkbox" value="student_is_flagged"> </div>
+                  <div class="answer-unknown-container"> ${_("I am uncomfortable with my choices above : ")}<input type="checkbox" class="answer-unknown-checkbox" value="answer_is_unknown"></div>
         </div>
 
 
@@ -96,15 +86,10 @@
 
     <!-- Flag submission confirmation dialog -->
     <section class="flag-submission-confirmation">
-<<<<<<< HEAD
-        <h4> Are you sure that you want to flag this submission?</h4>
-        <p>You are about to flag a submission. You should only flag a submission that contains explicit or offensive content. If the submission is not addressed to the question or is incorrect, you should give it a score of zero and accompanying feedback instead of flagging it.</p>
-=======
         <h4>${_("Are you sure that you want to flag this submission?")}</h4>
         <p>
         ${_("You are about to flag a submission. You should only flag a submission that contains explicit or offensive content. If the submission is not addressed to the question or is incorrect, you should give it a score of zero and accompanying feedback instead of flagging it.")}
         </p>
->>>>>>> 7bf73422
         <div>
           <input type="button" class="flag-submission-removal-button" value="${_("Remove Flag")}" name="calibration-interstitial-page-button" />
         <input type="button" class="flag-submission-confirmation-button" value="${_("Keep Flag")}" name="calibration-interstitial-page-button" />
